--- conflicted
+++ resolved
@@ -17,15 +17,10 @@
 use sp_runtime::traits::{
 	NumberFor, BlakeTwo256, Block as BlockT, StaticLookup, Verify, ConvertInto, IdentifyAccount
 };
-<<<<<<< HEAD
-use balances::SpendingAssetCurrency;
-use aura_primitives::sr25519::AuthorityId as AuraId;
-use grandpa::{AuthorityId as GrandpaId, AuthorityWeight as GrandpaWeight};
-=======
+use generic_asset::SpendingAssetCurrency;
 use sp_api::impl_runtime_apis;
 use sp_consensus_aura::sr25519::AuthorityId as AuraId;
 use grandpa::AuthorityList as GrandpaAuthorityList;
->>>>>>> 8b6fe666
 use grandpa::fg_primitives;
 use sp_version::RuntimeVersion;
 #[cfg(feature = "std")]
@@ -35,7 +30,7 @@
 #[cfg(any(feature = "std", test))]
 pub use sp_runtime::BuildStorage;
 pub use timestamp::Call as TimestampCall;
-pub use balances::Call as BalancesCall;
+pub use generic_asset::Call as AssetsCall;
 pub use sp_runtime::{Permill, Perbill};
 pub use frame_support::{
 	StorageValue, construct_runtime, parameter_types,
@@ -222,7 +217,7 @@
 // 	type CreationFee = CreationFee;
 // }
 
-impl balances::Trait for Runtime {
+impl generic_asset::Trait for Runtime {
 	type Balance = Balance;
 	type AssetId = u32;
 	type Event = Event;
@@ -264,7 +259,7 @@
 		Aura: aura::{Module, Config<T>, Inherent(Timestamp)},
 		Grandpa: grandpa::{Module, Call, Storage, Config, Event},
 		Indices: indices,
-		Balances: balances,
+		GenericAsset: generic_asset,
 		TransactionPayment: transaction_payment::{Module, Storage},
 		Sudo: sudo,
 		// Used for the module template in `./template.rs`
